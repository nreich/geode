/*
 * Licensed to the Apache Software Foundation (ASF) under one or more contributor license
 * agreements. See the NOTICE file distributed with this work for additional information regarding
 * copyright ownership. The ASF licenses this file to You under the Apache License, Version 2.0 (the
 * "License"); you may not use this file except in compliance with the License. You may obtain a
 * copy of the License at
 *
 * http://www.apache.org/licenses/LICENSE-2.0
 *
 * Unless required by applicable law or agreed to in writing, software distributed under the License
 * is distributed on an "AS IS" BASIS, WITHOUT WARRANTIES OR CONDITIONS OF ANY KIND, either express
 * or implied. See the License for the specific language governing permissions and limitations under
 * the License.
 */
package org.apache.geode.management.internal.cli.commands;

import static java.util.concurrent.TimeUnit.SECONDS;
import static org.apache.geode.distributed.ConfigurationProperties.NAME;
import static org.apache.geode.test.dunit.Assert.assertEquals;
import static org.apache.geode.test.dunit.Assert.assertTrue;
import static org.apache.geode.test.dunit.LogWriterUtils.getLogWriter;
import static org.awaitility.Awaitility.await;

import org.apache.geode.cache.Cache;
import org.apache.geode.cache.RegionFactory;
import org.apache.geode.cache.RegionShortcut;
import org.apache.geode.cache.server.CacheServer;
import org.apache.geode.distributed.DistributedMember;
import org.apache.geode.internal.AvailablePortHelper;
import org.apache.geode.management.CacheServerMXBean;
import org.apache.geode.management.ManagementService;
import org.apache.geode.management.MemberMXBean;
import org.apache.geode.management.RegionMXBean;
import org.apache.geode.management.cli.Result;
import org.apache.geode.management.cli.Result.Status;
import org.apache.geode.management.internal.cli.i18n.CliStrings;
import org.apache.geode.management.internal.cli.remote.OnlineCommandProcessor;
import org.apache.geode.management.internal.cli.result.CommandResult;
import org.apache.geode.test.dunit.Host;
import org.apache.geode.test.dunit.SerializableCallable;
import org.apache.geode.test.dunit.SerializableRunnable;
import org.apache.geode.test.dunit.VM;
import org.apache.geode.test.junit.categories.DistributedTest;
import org.apache.geode.test.junit.categories.FlakyTest;
import org.junit.Test;
import org.junit.experimental.categories.Category;

import java.io.File;
import java.io.IOException;
import java.util.Properties;
import javax.management.ObjectName;

@Category({DistributedTest.class, FlakyTest.class}) // GEODE-1764 GEODE-3530
@SuppressWarnings("serial")
public class ShowMetricsDUnitTest extends CliCommandTestBase {

  private void createLocalSetUp() {
    Properties localProps = new Properties();
    localProps.setProperty(NAME, "Controller");
    getSystem(localProps);
    Cache cache = getCache();
    RegionFactory<Integer, Integer> dataRegionFactory =
        cache.createRegionFactory(RegionShortcut.REPLICATE);
    dataRegionFactory.create("REGION1");
    dataRegionFactory.create("REGION2");
  }

  private void systemSetUp() {
    setUpJmxManagerOnVm0ThenConnect(null);
    createLocalSetUp();
    final VM vm1 = Host.getHost(0).getVM(1);
    final String vm1Name = "VM" + vm1.getId();

    vm1.invoke(new SerializableRunnable() {
      public void run() {
        Properties localProps = new Properties();
        localProps.setProperty(NAME, vm1Name);
        getSystem(localProps);

        Cache cache = getCache();
        RegionFactory<Integer, Integer> dataRegionFactory =
            cache.createRegionFactory(RegionShortcut.REPLICATE);
        dataRegionFactory.create("REGION1");
      }
    });
  }

  private boolean createMBean(int beanType, String regionName, DistributedMember distributedMember,
      int cacheServerPort) {
    Cache cache = getCache();
    ManagementService mgmtService = ManagementService.getManagementService(cache);
    Object bean = null;

    switch (beanType) {
      case 1:
        bean = mgmtService.getDistributedSystemMXBean();
        break;
      case 2:
        bean = mgmtService.getDistributedRegionMXBean("/" + regionName);
        break;
      case 3:
        ObjectName memberMBeanName = mgmtService.getMemberMBeanName(distributedMember);
        bean = mgmtService.getMBeanInstance(memberMBeanName, MemberMXBean.class);
        break;
      case 4:
        ObjectName regionMBeanName =
            mgmtService.getRegionMBeanName(distributedMember, "/" + regionName);
        bean = mgmtService.getMBeanInstance(regionMBeanName, RegionMXBean.class);
        break;
      case 5:
        ObjectName csMxBeanName =
            mgmtService.getCacheServerMBeanName(cacheServerPort, distributedMember);
        bean = mgmtService.getMBeanInstance(csMxBeanName, CacheServerMXBean.class);
        break;
    }

    return bean != null;
  }

  /**
   * tests the default version of "show metrics"
   */
  @Test
  public void testShowMetricsDefault() {
    systemSetUp();
    SerializableCallable showMetricCmd = new SerializableCallable() {

      @Override
      public Object call() throws Exception {
        await().atMost(120, SECONDS).until(() -> createMBean(1, "", null, 0));
        OnlineCommandProcessor OnlineCommandProcessor = new OnlineCommandProcessor();
        Result result = OnlineCommandProcessor.executeCommand("show metrics");
        String resultStr = commandResultToString((CommandResult) result);
        getLogWriter().info(resultStr);
        assertEquals(resultStr, true, result.getStatus().equals(Status.OK));
        return resultStr;
      }
    };

    // Invoke the command in the Manager VM
    final VM managerVm = Host.getHost(0).getVM(0);
    Object managerResultObj = managerVm.invoke(showMetricCmd);

    String managerResult = (String) managerResultObj;

    getLogWriter().info("#SB Manager");
    getLogWriter().info(managerResult);
  }

<<<<<<< HEAD
=======
  public void systemSetUp() {
    setUpJmxManagerOnVm0ThenConnect(null);
    createLocalSetUp();
    final VM vm1 = Host.getHost(0).getVM(1);
    final String vm1Name = "VM" + vm1.getId();

    vm1.invoke(new SerializableRunnable() {
      public void run() {
        Properties localProps = new Properties();
        localProps.setProperty(NAME, vm1Name);
        getSystem(localProps);

        Cache cache = getCache();
        RegionFactory<Integer, Integer> dataRegionFactory =
            cache.createRegionFactory(RegionShortcut.REPLICATE);
        Region region = dataRegionFactory.create("REGION1");
      }
    });
  }

>>>>>>> 061e07d5
  @Test
  public void testShowMetricsRegion() throws InterruptedException {
    systemSetUp();
    final String regionName = "REGION1";
    SerializableCallable showMetricCmd = new SerializableCallable() {

      @Override
      public Object call() throws Exception {
        await().atMost(120, SECONDS).until(() -> createMBean(2, regionName, null, 0));
        OnlineCommandProcessor OnlineCommandProcessor = new OnlineCommandProcessor();
        Result result = OnlineCommandProcessor.executeCommand("show metrics --region=REGION1");
        String resultAsString = commandResultToString((CommandResult) result);
        assertEquals(resultAsString, true, result.getStatus().equals(Status.OK));
        return resultAsString;
      }
    };

    // Invoke the command in the Manager VM
    final VM managerVm = Host.getHost(0).getVM(0);
    Object managerResultObj = managerVm.invoke(showMetricCmd);

    String managerResult = (String) managerResultObj;

    getLogWriter().info("#SB Manager");
    getLogWriter().info(managerResult);
  }

  @Test // FlakyTest: GEODE-1764
  public void testShowMetricsMember()
      throws ClassNotFoundException, IOException, InterruptedException {
    systemSetUp();
    Cache cache = getCache();
    final DistributedMember distributedMember = cache.getDistributedSystem().getDistributedMember();
    final String exportFileName = "memberMetricReport.csv";

    int ports[] = AvailablePortHelper.getRandomAvailableTCPPorts(1);
    CacheServer cs = getCache().addCacheServer();
    cs.setPort(ports[0]);
    cs.start();
    final int cacheServerPort = cs.getPort();

    SerializableCallable showMetricCmd = new SerializableCallable() {
      @Override
      public Object call() throws Exception {

        await().atMost(120, SECONDS).until(() -> createMBean(3, "", distributedMember, 0));
        await().atMost(120, SECONDS)
            .until(() -> createMBean(5, "", distributedMember, cacheServerPort));

        final String command = CliStrings.SHOW_METRICS + " --" + CliStrings.MEMBER + "="
            + distributedMember.getId() + " --" + CliStrings.SHOW_METRICS__CACHESERVER__PORT + "="
            + cacheServerPort + " --" + CliStrings.SHOW_METRICS__FILE + "=" + exportFileName;

        OnlineCommandProcessor OnlineCommandProcessor = new OnlineCommandProcessor();
        Result result = OnlineCommandProcessor.executeCommand(command);
        String resultAsString = commandResultToString((CommandResult) result);
        assertEquals(resultAsString, true, result.getStatus().equals(Status.OK));
        assertTrue(result.hasIncomingFiles());
        result.saveIncomingFiles(null);
        File file = new File(exportFileName);
        file.deleteOnExit();
        assertTrue(file.exists());
        file.delete();
        return resultAsString;

      }
    };

    // Invoke the command in the Manager VM
    final VM managerVm = Host.getHost(0).getVM(0);
    Object managerResultObj = managerVm.invoke(showMetricCmd);

    String managerResult = (String) managerResultObj;

    getLogWriter().info("#SB Manager");
    getLogWriter().info(managerResult);
    cs.stop();
  }

  @Test
  public void testShowMetricsRegionFromMember()
      throws ClassNotFoundException, IOException, InterruptedException {
    systemSetUp();
    Cache cache = getCache();
    final DistributedMember distributedMember = cache.getDistributedSystem().getDistributedMember();
    final String exportFileName = "regionOnAMemberReport.csv";
    final String regionName = "REGION1";

    SerializableCallable showMetricCmd = new SerializableCallable() {

      @Override
      public Object call() throws Exception {

        await().atMost(120, SECONDS).until(() -> createMBean(4, regionName, distributedMember, 0));
        OnlineCommandProcessor OnlineCommandProcessor = new OnlineCommandProcessor();
        Result result = OnlineCommandProcessor.executeCommand("show metrics --region=" + regionName
            + " --member=" + distributedMember.getName() + " --file=" + exportFileName);
        String resultAsString = commandResultToString((CommandResult) result);
        assertEquals(resultAsString, true, result.getStatus().equals(Status.OK));
        assertTrue(result.hasIncomingFiles());
        result.saveIncomingFiles(null);
        File file = new File(exportFileName);
        file.deleteOnExit();
        assertTrue(file.exists());
        file.delete();
        return resultAsString;
      }
    };

    // Invoke the command in the Manager VM
    final VM managerVm = Host.getHost(0).getVM(0);
    Object managerResultObj = managerVm.invoke(showMetricCmd);

    String managerResult = (String) managerResultObj;

    getLogWriter().info("#SB Manager");
    getLogWriter().info(managerResult);
  }

  @Test
  public void testShowMetricsRegionFromMemberWithCategories()
      throws ClassNotFoundException, IOException, InterruptedException {
    systemSetUp();
    Cache cache = getCache();
    final DistributedMember distributedMember = cache.getDistributedSystem().getDistributedMember();
    final String exportFileName = "regionOnAMemberReport.csv";
    final String regionName = "REGION1";

    SerializableCallable showMetricCmd = new SerializableCallable() {

      @Override
      public Object call() throws Exception {

        await().atMost(120, SECONDS).until(() -> createMBean(4, regionName, distributedMember, 0));
        OnlineCommandProcessor OnlineCommandProcessor = new OnlineCommandProcessor();
        Result result = OnlineCommandProcessor.executeCommand(
            "show metrics --region=" + regionName + " --member=" + distributedMember.getName()
                + " --file=" + exportFileName + " --categories=region,eviction");
        String resultAsString = commandResultToString((CommandResult) result);
        assertEquals(resultAsString, true, result.getStatus().equals(Status.OK));
        assertTrue(result.hasIncomingFiles());
        result.saveIncomingFiles(null);
        File file = new File(exportFileName);
        file.deleteOnExit();
        assertTrue(file.exists());
        file.delete();
        return resultAsString;
      }
    };

    // Invoke the command in the Manager VM
    final VM managerVm = Host.getHost(0).getVM(0);
    Object managerResultObj = managerVm.invoke(showMetricCmd);

    String managerResult = (String) managerResultObj;

    getLogWriter().info("#SB Manager");
    getLogWriter().info(managerResult);
  }

  @Test
  public void testShowMetricsWithInvalidOptions() throws InterruptedException {
    systemSetUp();
    Cache cache = getCache();
    final DistributedMember distributedMember = cache.getDistributedSystem().getDistributedMember();

    SerializableCallable showMetricCmd = new SerializableCallable() {
      @Override
      public Object call() throws Exception {
        OnlineCommandProcessor OnlineCommandProcessor = new OnlineCommandProcessor();
        Result result = OnlineCommandProcessor.executeCommand("show metrics --region=REGION1 "
            + " --member=" + distributedMember.getName() + " --port=0");
        String resultAsString = commandResultToString((CommandResult) result);
        assertEquals(resultAsString, true, result.getStatus().equals(Status.ERROR));
        return resultAsString;
      }
    };

    // Invoke the command in the Manager VM
    final VM managerVm = Host.getHost(0).getVM(0);
    Object managerResultObj = managerVm.invoke(showMetricCmd);

    String managerResult = (String) managerResultObj;

    getLogWriter().info("#SB Manager");
    getLogWriter().info(managerResult);
  }
}<|MERGE_RESOLUTION|>--- conflicted
+++ resolved
@@ -147,29 +147,6 @@
     getLogWriter().info(managerResult);
   }
 
-<<<<<<< HEAD
-=======
-  public void systemSetUp() {
-    setUpJmxManagerOnVm0ThenConnect(null);
-    createLocalSetUp();
-    final VM vm1 = Host.getHost(0).getVM(1);
-    final String vm1Name = "VM" + vm1.getId();
-
-    vm1.invoke(new SerializableRunnable() {
-      public void run() {
-        Properties localProps = new Properties();
-        localProps.setProperty(NAME, vm1Name);
-        getSystem(localProps);
-
-        Cache cache = getCache();
-        RegionFactory<Integer, Integer> dataRegionFactory =
-            cache.createRegionFactory(RegionShortcut.REPLICATE);
-        Region region = dataRegionFactory.create("REGION1");
-      }
-    });
-  }
-
->>>>>>> 061e07d5
   @Test
   public void testShowMetricsRegion() throws InterruptedException {
     systemSetUp();

/*
 * Licensed to the Apache Software Foundation (ASF) under one or more contributor license
 * agreements. See the NOTICE file distributed with this work for additional information regarding
 * copyright ownership. The ASF licenses this file to You under the Apache License, Version 2.0 (the
 * "License"); you may not use this file except in compliance with the License. You may obtain a
 * copy of the License at
 *
 * http://www.apache.org/licenses/LICENSE-2.0
 *
 * Unless required by applicable law or agreed to in writing, software distributed under the License
 * is distributed on an "AS IS" BASIS, WITHOUT WARRANTIES OR CONDITIONS OF ANY KIND, either express
 * or implied. See the License for the specific language governing permissions and limitations under
 * the License.
 */

package org.apache.geode.test.dunit.rules;

import static org.apache.geode.distributed.ConfigurationProperties.JMX_MANAGER;
import static org.apache.geode.distributed.ConfigurationProperties.JMX_MANAGER_PORT;
import static org.apache.geode.distributed.ConfigurationProperties.JMX_MANAGER_START;
import static org.apache.geode.distributed.ConfigurationProperties.LOG_FILE;
import static org.apache.geode.distributed.ConfigurationProperties.MCAST_PORT;
import static org.apache.geode.distributed.ConfigurationProperties.NAME;
import static org.junit.Assert.assertTrue;

import org.awaitility.Awaitility;
import org.apache.geode.distributed.Locator;
import org.apache.geode.distributed.internal.InternalLocator;
import org.junit.rules.ExternalResource;

import java.io.File;
import java.io.Serializable;
import java.util.Properties;
import java.util.concurrent.TimeUnit;

/**
 * This is a rule to start up a locator in your current VM. It's useful for your Integration Tests.
 *
 * You can create this rule with and without a Property. If the rule is created with a property, the
 * locator will started automatically for you. If not, you can start the locator by using one of the
 * startLocator function. Either way, the rule will handle shutting down the locator properly for
 * you.
 *
 * If you need a rule to start a server/locator in different VMs for Distributed tests, You should
 * use {@link LocatorServerStartupRule}.
 */

public class LocatorStarterRule extends ExternalResource implements Serializable {

  public InternalLocator locator;

  private Properties properties;

  public LocatorStarterRule() {}

  public LocatorStarterRule(Properties properties) {
    this.properties = properties;
  }

  public void startLocator() throws Exception {
<<<<<<< HEAD
    if (!properties.containsKey(NAME)) {
      properties.put(NAME, "locator");
    }
=======
    if (properties == null)
      properties = new Properties();
    startLocator(properties);
  }

  public void startLocator(Properties properties) throws Exception {
>>>>>>> 83141509
    if (!properties.containsKey(MCAST_PORT)) {
      properties.setProperty(MCAST_PORT, "0");
    }
    if (properties.containsKey(JMX_MANAGER_PORT)) {
      int jmxPort = Integer.parseInt(properties.getProperty(JMX_MANAGER_PORT));
      if (jmxPort > 0) {
        if (!properties.containsKey(JMX_MANAGER)) {
          properties.put(JMX_MANAGER, "true");
        }
        if (!properties.containsKey(JMX_MANAGER_START)) {
          properties.put(JMX_MANAGER_START, "true");
        }
      }
    }
    String name = properties.getProperty(NAME);

    if (!properties.containsKey(LOG_FILE)) {
      properties.put(LOG_FILE, new File(name + ".log").getCanonicalPath());
    }
    locator = (InternalLocator) Locator.startLocatorAndDS(0, null, properties);
    int locatorPort = locator.getPort();
    locator.resetInternalLocatorFileNamesWithCorrectPortNumber(locatorPort);

    if (locator.getConfig().getEnableClusterConfiguration()) {
      Awaitility.await().atMost(65, TimeUnit.SECONDS)
          .until(() -> assertTrue(locator.isSharedConfigurationRunning()));
    }
  }

  @Override
  protected void before() throws Throwable {
    if (properties != null)
      startLocator(properties);
  }

  @Override
  protected void after() {
    if (locator != null) {
      locator.stop();
    }
  }
}<|MERGE_RESOLUTION|>--- conflicted
+++ resolved
@@ -58,18 +58,16 @@
   }
 
   public void startLocator() throws Exception {
-<<<<<<< HEAD
-    if (!properties.containsKey(NAME)) {
-      properties.put(NAME, "locator");
-    }
-=======
-    if (properties == null)
-      properties = new Properties();
     startLocator(properties);
   }
 
   public void startLocator(Properties properties) throws Exception {
->>>>>>> 83141509
+    if (properties == null)
+      properties = new Properties();
+
+    if (!properties.containsKey(NAME)) {
+      properties.put(NAME, "locator");
+    }
     if (!properties.containsKey(MCAST_PORT)) {
       properties.setProperty(MCAST_PORT, "0");
     }
